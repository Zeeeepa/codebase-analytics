--- conflicted
+++ resolved
@@ -1,11 +1,8 @@
 #!/usr/bin/env python3
 """
 Enhanced Codebase Analytics API
-<<<<<<< HEAD
 A comprehensive FastAPI backend for repository analysis using graph-sitter exclusively.
-=======
-A comprehensive FastAPI backend for repository analysis with graph-sitter integration.
->>>>>>> 0bba595c
+
 """
 
 import os
@@ -15,7 +12,6 @@
 import shutil
 import subprocess
 import logging
-<<<<<<< HEAD
 import math
 import ast
 import re
@@ -24,14 +20,12 @@
 from typing import Dict, List, Optional, Any, Union
 from dataclasses import dataclass, asdict
 from collections import defaultdict, Counter
-=======
 from datetime import datetime, timedelta
 from pathlib import Path
 from typing import Dict, List, Optional, Any, Union, Tuple
 from dataclasses import dataclass, asdict
 from collections import defaultdict
 import re
->>>>>>> 0bba595c
 
 # FastAPI and related imports
 from fastapi import FastAPI, HTTPException, Request
@@ -40,20 +34,16 @@
 from fastapi.responses import JSONResponse
 from pydantic import BaseModel, HttpUrl, validator
 import uvicorn
-<<<<<<< HEAD
 import requests
 import networkx as nx
-=======
 
 # Add the graph_sitter path to sys.path for imports
 current_dir = Path(__file__).parent
->>>>>>> 0bba595c
 
 # Configure logging
 logging.basicConfig(
     level=logging.INFO,
     format='%(asctime)s - %(name)s - %(levelname)s - %(message)s'
-<<<<<<< HEAD
 )
 logger = logging.getLogger(__name__)
 
@@ -69,67 +59,11 @@
     raise ImportError("Graph-sitter is required for codebase analysis. Please install it.")
 
 # Enhanced data structures for comprehensive analysis
-@dataclass
-class CodeIssue:
-    """Represents a code quality issue or error"""
-    type: str
-    severity: str  # 'low', 'medium', 'high', 'critical'
-    message: str
-    file_path: str
-    line_number: Optional[int]
-    function_name: Optional[str]
-    suggestion: str
-    impact: str
-    category: str  # 'complexity', 'maintainability', 'security', 'performance', 'style'
-
-@dataclass
-class FileMetrics:
-    """Detailed metrics for a single file"""
-    path: str
-    loc: int
-    complexity: float
-    maintainability: float
-    issues: List[CodeIssue]
-    functions: List[str]
-    classes: List[str]
-    imports: List[str]
-    dependencies: List[str]
-
-@dataclass
-class DependencyNode:
-    """Node in dependency graph"""
-    name: str
-    type: str  # 'file', 'function', 'class'
-    size: int  # lines of code or complexity
-    dependencies: List[str]
-    dependents: List[str]
-
-# FastAPI app setup
-app = FastAPI(
-    title="Enhanced Codebase Analytics API",
-    description="Comprehensive repository analysis using graph-sitter with rich visualizations and error detection",
-    version="2.0.0"
-)
-
-# CORS middleware
-app.add_middleware(
-    CORSMiddleware,
-    allow_origins=["*"],
-    allow_credentials=True,
-    allow_methods=["*"],
-    allow_headers=["*"],
-)
-
-# Trusted host middleware for security
-app.add_middleware(
-    TrustedHostMiddleware,
-    allowed_hosts=["*"]
-)
+
 
 # Request models
 class RepoRequest(BaseModel):
     repo_url: str
-=======
 )
 logger = logging.getLogger(__name__)
 from fastapi import FastAPI
@@ -149,6 +83,63 @@
     GRAPH_SITTER_AVAILABLE = True
     logger.info("Graph-sitter successfully imported")
     
+@dataclass
+class CodeIssue:
+    """Represents a code quality issue or error"""
+    type: str
+    severity: str  # 'low', 'medium', 'high', 'critical'
+    message: str
+    file_path: str
+    line_number: Optional[int]
+    function_name: Optional[str]
+    suggestion: str
+    impact: str
+    category: str  # 'complexity', 'maintainability', 'security', 'performance', 'style'
+
+@dataclass
+class FileMetrics:
+    """Detailed metrics for a single file"""
+    path: str
+    loc: int
+    complexity: float
+    maintainability: float
+    issues: List[CodeIssue]
+    functions: List[str]
+    classes: List[str]
+    imports: List[str]
+    dependencies: List[str]
+
+@dataclass
+class DependencyNode:
+    """Node in dependency graph"""
+    name: str
+    type: str  # 'file', 'function', 'class'
+    size: int  # lines of code or complexity
+    dependencies: List[str]
+    dependents: List[str]
+
+# FastAPI app setup
+app = FastAPI(
+    title="Enhanced Codebase Analytics API",
+    description="Comprehensive repository analysis using graph-sitter with rich visualizations and error detection",
+    version="2.0.0"
+)
+
+# CORS middleware
+app.add_middleware(
+    CORSMiddleware,
+    allow_origins=["*"],
+    allow_credentials=True,
+    allow_methods=["*"],
+    allow_headers=["*"],
+)
+
+# Trusted host middleware for security
+app.add_middleware(
+    TrustedHostMiddleware,
+    allowed_hosts=["*"]
+)
+
     # Create analysis functions based on available Codebase methods
     def get_codebase_summary(codebase: Codebase) -> str:
         """Provides a high-level statistical overview of the entire codebase"""
@@ -329,7 +320,6 @@
     return (
         1 + analyze_block(function.code_block) if hasattr(function, "code_block") else 1
     )
->>>>>>> 0bba595c
 
     @validator('repo_url')
     def validate_repo_url(cls, v):
@@ -337,7 +327,6 @@
             raise ValueError('Repository URL must be a non-empty string')
         return v.strip()
 
-<<<<<<< HEAD
 class AnalysisRequest(BaseModel):
     repo_url: str
     include_visualizations: bool = True
@@ -440,7 +429,6 @@
     """Calculate the normalized maintainability index."""
     if loc <= 0:
         return 100
-=======
     def cc_rank(complexity):
         if complexity < 0:
             raise ValueError("Complexity must be a non-negative value")
@@ -722,7 +710,6 @@
                 (r'\.removeprefix\([^)]+\).*(?!.*removeprefix)', 'Redundant code path'),
             ]
         }
->>>>>>> 0bba595c
 
     def analyze_file(self, file_path: Path) -> Dict[str, Any]:
         """Analyze a single file for metrics and issues"""
@@ -896,7 +883,6 @@
             status_code=500,
             detail=f"Error cloning repository: {str(e)}"
         )
-<<<<<<< HEAD
         normalized_mi = max(0, min(100, raw_mi * 100 / 171))
         return int(normalized_mi)
     except (ValueError, TypeError):
@@ -1267,7 +1253,6 @@
         return "Unable to generate codebase summary"
 
 # API endpoints
-=======
 
 def get_git_commit_stats(repo_path: Path) -> Dict[str, int]:
     """Get git commit statistics"""
@@ -1433,14 +1418,12 @@
         if temp_dir and temp_dir.exists():
             shutil.rmtree(temp_dir, ignore_errors=True)
 
->>>>>>> 0bba595c
 @app.get("/")
 async def root():
     """Root endpoint with API information"""
     return {
         "message": "Enhanced Codebase Analytics API",
         "version": "2.0.0",
-<<<<<<< HEAD
         "features": [
             "Rich visualizations",
             "Comprehensive error analysis",
@@ -1595,22 +1578,16 @@
     )
 
 if __name__ == "__main__":
-=======
         "docs": "/docs",
         "health": "/health"
     }
 
 if __name__ == "__main__":
     # Development server
->>>>>>> 0bba595c
     uvicorn.run(
         "api:app",
         host="0.0.0.0",
         port=8000,
         reload=True,
         log_level="info"
-<<<<<<< HEAD
     )
-=======
-    )
->>>>>>> 0bba595c
